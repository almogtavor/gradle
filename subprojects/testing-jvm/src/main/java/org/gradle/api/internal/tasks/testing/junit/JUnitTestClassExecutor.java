/*
 * Copyright 2010 the original author or authors.
 *
 * Licensed under the Apache License, Version 2.0 (the "License");
 * you may not use this file except in compliance with the License.
 * You may obtain a copy of the License at
 *
 *      http://www.apache.org/licenses/LICENSE-2.0
 *
 * Unless required by applicable law or agreed to in writing, software
 * distributed under the License is distributed on an "AS IS" BASIS,
 * WITHOUT WARRANTIES OR CONDITIONS OF ANY KIND, either express or implied.
 * See the License for the specific language governing permissions and
 * limitations under the License.
 */

package org.gradle.api.internal.tasks.testing.junit;

import org.gradle.api.Action;
import org.gradle.api.GradleException;
import org.gradle.api.internal.tasks.testing.TestResultProcessor;
import org.gradle.api.internal.tasks.testing.filter.TestSelectionMatcher;
import org.gradle.api.tasks.testing.TestFailure;
import org.gradle.internal.concurrent.ThreadSafe;
import org.junit.experimental.runners.Enclosed;
import org.junit.runner.Description;
import org.junit.runner.Request;
import org.junit.runner.Result;
import org.junit.runner.RunWith;
import org.junit.runner.Runner;
import org.junit.runner.manipulation.Filter;
import org.junit.runner.manipulation.Filterable;
import org.junit.runner.manipulation.NoTestsRemainException;
import org.junit.runner.notification.RunListener;
import org.junit.runner.notification.RunNotifier;

import java.util.ArrayList;
import java.util.LinkedList;
import java.util.List;

public class JUnitTestClassExecutor implements Action<String> {
    private final ClassLoader applicationClassLoader;
    private final RunListener listener;
    private final JUnitSpec options;
    private final TestClassExecutionListener executionListener;

    private final TestResultProcessor threadSafeResultProcessor;
    private final boolean isDryRun;

    public JUnitTestClassExecutor(ClassLoader applicationClassLoader, JUnitSpec spec, RunListener listener, TestClassExecutionListener executionListener, TestResultProcessor threadSafeResultProcessor, boolean isDryRun) {
        this.threadSafeResultProcessor = threadSafeResultProcessor;
        assert executionListener instanceof ThreadSafe;
        this.applicationClassLoader = applicationClassLoader;
        this.listener = listener;
        this.options = spec;
        this.executionListener = executionListener;
        this.isDryRun = isDryRun;
    }

    @Override
    public void execute(String testClassName) {
        executionListener.testClassStarted(testClassName);
        try {
            runTestClass(testClassName);
            executionListener.testClassFinished(null);
        } catch (Throwable throwable) {
            executionListener.testClassFinished(TestFailure.fromTestFrameworkFailure(throwable));
        }
    }

    private void runTestClass(String testClassName) throws ClassNotFoundException {
        final Class<?> testClass = Class.forName(testClassName, false, applicationClassLoader);
        if (isNestedClassInsideEnclosedRunner(testClass)) {
            return;
        }
        List<Filter> filters = new ArrayList<Filter>();
        if (options.hasCategoryConfiguration()) {
            verifyJUnitCategorySupport();
            filters.add(new CategoryFilter(options.getIncludeCategories(), options.getExcludeCategories(), applicationClassLoader));
        }

        Request request = Request.aClass(testClass);
        Runner runner = request.getRunner();

        org.junit.runner.manipulation.Filter testFilter = new MatchesAllFilter();
        if (!options.getIncludedTests().isEmpty()
            || !options.getIncludedTestsCommandLine().isEmpty()
            || !options.getExcludedTests().isEmpty()) {
            TestSelectionMatcher matcher = new TestSelectionMatcher(
                options.getIncludedTests(), options.getExcludedTests(),
                options.getIncludedTestsCommandLine());

            // For test suites (including suite-like custom Runners), if the test suite class
            // matches the filter, run the entire suite instead of filtering away its contents.
            if (!runner.getDescription().isSuite() || !matcher.matchesTest(testClassName, null)) {
                testFilter = new MethodNameFilter(matcher);
            }
        }

        IncludedMethodNameCollectingFilter collectingFilter = new IncludedMethodNameCollectingFilter(testFilter);
        filters.add(collectingFilter);

        if (runner instanceof Filterable) {
            Filterable filterable = (Filterable) runner;
            for (Filter filter : filters) {
                try {
                    filterable.filter(filter);
                } catch (NoTestsRemainException e) {
                    // Ignore
                    return;
                }
            }
        } else if (allTestsFiltered(runner, filters)) {
            return;
        }

<<<<<<< HEAD
        RunNotifier notifier = new RunNotifier();

        if (true) {
            try {
                listener.testSuiteStarted(Description.createSuiteDescription("1"));
                listener.testRunStarted(Description.createSuiteDescription("2"));
                listener.testStarted(Description.createSuiteDescription("3"));
                listener.testFinished(Description.createSuiteDescription("4"));
                listener.testRunStarted(Description.createSuiteDescription("5"));
                listener.testRunFinished(new Result());
                listener.testSuiteFinished(Description.createSuiteDescription("7"));
            } catch (Exception e) {
                System.out.println(e);
            }
        } else {
=======
        if (options.isDryRun()) {
            try {
                for (Description includedTest : collectingFilter.includedTests) {
                    listener.testStarted(includedTest);
                    listener.testFinished(includedTest);
                }
            } catch (Exception e) {
                throw new RuntimeException(e);
            }
        } else {
            RunNotifier notifier = new RunNotifier();
>>>>>>> e3896ccb
            notifier.addListener(listener);
            runner.run(notifier);
        }
    }

    // https://github.com/gradle/gradle/issues/2319
    public static boolean isNestedClassInsideEnclosedRunner(Class<?> testClass) {
        if (testClass.getEnclosingClass() == null) {
            return false;
        }

        Class<?> outermostClass = testClass;
        while (outermostClass.getEnclosingClass() != null) {
            outermostClass = outermostClass.getEnclosingClass();
        }

        RunWith runWith = outermostClass.getAnnotation(RunWith.class);
        return runWith != null && Enclosed.class.equals(runWith.value());
    }

    private void verifyJUnitCategorySupport() {
        try {
            applicationClassLoader.loadClass("org.junit.experimental.categories.Category");
        } catch (ClassNotFoundException e) {
            throw new GradleException("JUnit Categories defined but declared JUnit version does not support Categories.");
        }
    }

    private boolean allTestsFiltered(Runner runner, List<Filter> filters) {
        LinkedList<Description> queue = new LinkedList<Description>();
        queue.add(runner.getDescription());
        while (!queue.isEmpty()) {
            Description description = queue.removeFirst();
            queue.addAll(description.getChildren());
            boolean run = true;
            for (Filter filter : filters) {
                if (!filter.shouldRun(description)) {
                    run = false;
                    break;
                }
            }
            if (run) {
                return false;
            }
        }
        return true;
    }

    private static class MethodNameFilter extends org.junit.runner.manipulation.Filter {

        private final TestSelectionMatcher matcher;

        public MethodNameFilter(TestSelectionMatcher matcher) {
            this.matcher = matcher;
        }

        @Override
        public boolean shouldRun(Description description) {
            if (matcher.matchesTest(JUnitTestEventAdapter.className(description), JUnitTestEventAdapter.methodName(description))) {
                return true;
            }

            for (Description child : description.getChildren()) {
                if (shouldRun(child)) {
                    return true;
                }
            }

            return false;
        }

        @Override
        public String describe() {
            return "Includes matching test methods";
        }
    }

    private static class IncludedMethodNameCollectingFilter extends org.junit.runner.manipulation.Filter {

        private final Filter delegate;
        private final List<Description> includedTests = new ArrayList<Description>();

        IncludedMethodNameCollectingFilter(org.junit.runner.manipulation.Filter delegate) {
            this.delegate = delegate;
        }

        @Override
        public boolean shouldRun(Description description) {
            boolean result = delegate.shouldRun(description);
            if (result) {
                includedTests.add(description);
            }
            return result;
        }

        @Override
        public String describe() {
            return "Collects included tests";
        }
    }

    private static class MatchesAllFilter extends org.junit.runner.manipulation.Filter {

        @Override
        public boolean shouldRun(Description description) {
            return true;
        }

        @Override
        public String describe() {
            return "Matches all";
        }
    }
}<|MERGE_RESOLUTION|>--- conflicted
+++ resolved
@@ -18,14 +18,12 @@
 
 import org.gradle.api.Action;
 import org.gradle.api.GradleException;
-import org.gradle.api.internal.tasks.testing.TestResultProcessor;
 import org.gradle.api.internal.tasks.testing.filter.TestSelectionMatcher;
 import org.gradle.api.tasks.testing.TestFailure;
 import org.gradle.internal.concurrent.ThreadSafe;
 import org.junit.experimental.runners.Enclosed;
 import org.junit.runner.Description;
 import org.junit.runner.Request;
-import org.junit.runner.Result;
 import org.junit.runner.RunWith;
 import org.junit.runner.Runner;
 import org.junit.runner.manipulation.Filter;
@@ -44,17 +42,12 @@
     private final JUnitSpec options;
     private final TestClassExecutionListener executionListener;
 
-    private final TestResultProcessor threadSafeResultProcessor;
-    private final boolean isDryRun;
-
-    public JUnitTestClassExecutor(ClassLoader applicationClassLoader, JUnitSpec spec, RunListener listener, TestClassExecutionListener executionListener, TestResultProcessor threadSafeResultProcessor, boolean isDryRun) {
-        this.threadSafeResultProcessor = threadSafeResultProcessor;
+    public JUnitTestClassExecutor(ClassLoader applicationClassLoader, JUnitSpec spec, RunListener listener, TestClassExecutionListener executionListener) {
         assert executionListener instanceof ThreadSafe;
         this.applicationClassLoader = applicationClassLoader;
         this.listener = listener;
         this.options = spec;
         this.executionListener = executionListener;
-        this.isDryRun = isDryRun;
     }
 
     @Override
@@ -114,23 +107,6 @@
             return;
         }
 
-<<<<<<< HEAD
-        RunNotifier notifier = new RunNotifier();
-
-        if (true) {
-            try {
-                listener.testSuiteStarted(Description.createSuiteDescription("1"));
-                listener.testRunStarted(Description.createSuiteDescription("2"));
-                listener.testStarted(Description.createSuiteDescription("3"));
-                listener.testFinished(Description.createSuiteDescription("4"));
-                listener.testRunStarted(Description.createSuiteDescription("5"));
-                listener.testRunFinished(new Result());
-                listener.testSuiteFinished(Description.createSuiteDescription("7"));
-            } catch (Exception e) {
-                System.out.println(e);
-            }
-        } else {
-=======
         if (options.isDryRun()) {
             try {
                 for (Description includedTest : collectingFilter.includedTests) {
@@ -142,7 +118,6 @@
             }
         } else {
             RunNotifier notifier = new RunNotifier();
->>>>>>> e3896ccb
             notifier.addListener(listener);
             runner.run(notifier);
         }
