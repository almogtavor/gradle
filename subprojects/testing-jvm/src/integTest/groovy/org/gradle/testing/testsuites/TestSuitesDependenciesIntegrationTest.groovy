--- conflicted
+++ resolved
@@ -20,7 +20,6 @@
 import org.gradle.integtests.fixtures.ToBeFixedForConfigurationCache
 import org.gradle.test.fixtures.dsl.GradleDsl
 
-
 class TestSuitesDependenciesIntegrationTest extends AbstractIntegrationSpec {
     private versionCatalog = file('gradle', 'libs.versions.toml')
 
@@ -498,17 +497,10 @@
         succeeds 'checkConfiguration'
     }
 
-<<<<<<< HEAD
-    def "can add a dependency to a test suite using map notation in Groovy DSL"() {
-        given:
-        buildFile << """
-            plugins {
-=======
     def "Test suites support annotationProcessor dependencies"() {
         given: "a test suite that uses Google's Auto Value as an example of an annotation processor"
         settingsFile << """rootProject.name = 'Test'"""
         buildFile << """plugins {
->>>>>>> 3d8da3b5
                 id 'java'
             }
 
@@ -517,7 +509,114 @@
             testing {
                 suites {
                     test {
-<<<<<<< HEAD
+                        useJUnit()
+                        dependencies {
+                            implementation 'com.google.auto.value:auto-value-annotations:1.9'
+                            annotationProcessor 'com.google.auto.value:auto-value:1.9'
+                        }
+                    }
+                }
+            }
+            """.stripIndent()
+
+        file("src/test/java/Animal.java") << """
+            import com.google.auto.value.AutoValue;
+
+            @AutoValue
+            abstract class Animal {
+              static Animal create(String name, int numberOfLegs) {
+                return new AutoValue_Animal(name, numberOfLegs);
+              }
+
+              abstract String name();
+              abstract int numberOfLegs();
+            }
+            """.stripIndent()
+
+        file("src/test/java/AnimalTest.java") << """
+            import org.junit.Test;
+
+            import static org.junit.Assert.assertEquals;
+
+            public class AnimalTest {
+                @Test
+                public void testCreateAnimal() {
+                    Animal dog = Animal.create("dog", 4);
+                    assertEquals("dog", dog.name());
+                    assertEquals(4, dog.numberOfLegs());
+                }
+            }
+            """.stripIndent()
+
+        expect: "tests using a class created by running that annotation processor will succeed"
+        succeeds('test')
+    }
+
+    def "Test suites support platforms"() {
+        given: "a test suite that uses a platform dependency"
+        settingsFile << """rootProject.name = 'Test'
+
+            include 'platform', 'consumer'""".stripIndent()
+        file('platform/build.gradle') << """plugins {
+                id 'java-platform'
+            }
+
+            dependencies {
+                constraints {
+                    api 'org.apache.commons:commons-lang3:3.8.1'
+                }
+            }
+            """.stripIndent()
+
+        file('consumer/build.gradle') << """plugins {
+                id 'java-library'
+            }
+
+            ${mavenCentralRepository()}
+
+            testing {
+                suites {
+                    test {
+                        useJUnit()
+                        dependencies {
+                            implementation project.dependencies.platform(project(':platform'))
+                            implementation 'org.apache.commons:commons-lang3'
+                        }
+                    }
+                }
+            }
+            """.stripIndent()
+
+        file("consumer/src/test/java/SampleTest.java") << """
+            import org.apache.commons.lang3.StringUtils;
+            import org.junit.Test;
+
+            import static org.junit.Assert.assertTrue;
+
+            public class SampleTest {
+                @Test
+                public void testCommons() {
+                    assertTrue(StringUtils.isAllLowerCase("abc"));
+                }
+            }
+            """.stripIndent()
+
+        expect: "tests using a class from that platform will succeed"
+        succeeds('test')
+    }
+
+    def "can add a dependency to a test suite using map notation in Groovy DSL"() {
+        given:
+        buildFile << """
+            plugins {
+                id 'java'
+            }
+
+            ${mavenCentralRepository()}
+
+            testing {
+                suites {
+                    test {
                         dependencies {
                             implementation(group: 'org.apache.commons', name: 'commons-lang3', version: '3.12.0')
                         }
@@ -628,68 +727,6 @@
         multiProjectBuild("root", ["consumer", "util"])
         file("consumer/build.gradle") << """
             plugins {
-=======
-                        useJUnit()
-                        dependencies {
-                            implementation 'com.google.auto.value:auto-value-annotations:1.9'
-                            annotationProcessor 'com.google.auto.value:auto-value:1.9'
-                        }
-                    }
-                }
-            }
-            """.stripIndent()
-
-        file("src/test/java/Animal.java") << """
-            import com.google.auto.value.AutoValue;
-
-            @AutoValue
-            abstract class Animal {
-              static Animal create(String name, int numberOfLegs) {
-                return new AutoValue_Animal(name, numberOfLegs);
-              }
-
-              abstract String name();
-              abstract int numberOfLegs();
-            }
-            """.stripIndent()
-
-        file("src/test/java/AnimalTest.java") << """
-            import org.junit.Test;
-
-            import static org.junit.Assert.assertEquals;
-
-            public class AnimalTest {
-                @Test
-                public void testCreateAnimal() {
-                    Animal dog = Animal.create("dog", 4);
-                    assertEquals("dog", dog.name());
-                    assertEquals(4, dog.numberOfLegs());
-                }
-            }
-            """.stripIndent()
-
-        expect: "tests using a class created by running that annotation processor will succeed"
-        succeeds('test')
-    }
-
-    def "Test suites support platforms"() {
-        given: "a test suite that uses a platform dependency"
-        settingsFile << """rootProject.name = 'Test'
-
-            include 'platform', 'consumer'""".stripIndent()
-        file('platform/build.gradle') << """plugins {
-                id 'java-platform'
-            }
-
-            dependencies {
-                constraints {
-                    api 'org.apache.commons:commons-lang3:3.8.1'
-                }
-            }
-            """.stripIndent()
-
-        file('consumer/build.gradle') << """plugins {
->>>>>>> 3d8da3b5
                 id 'java-library'
             }
 
@@ -697,7 +734,6 @@
 
             testing {
                 suites {
-<<<<<<< HEAD
                     integrationTest(JvmTestSuite) {
                         useJUnitJupiter()
                         dependencies {
@@ -738,34 +774,5 @@
 
         expect: "that test runs successfully"
         succeeds( ":consumer:integrationTest")
-=======
-                    test {
-                        useJUnit()
-                        dependencies {
-                            implementation project.dependencies.platform(project(':platform'))
-                            implementation 'org.apache.commons:commons-lang3'
-                        }
-                    }
-                }
-            }
-            """.stripIndent()
-
-        file("consumer/src/test/java/SampleTest.java") << """
-            import org.apache.commons.lang3.StringUtils;
-            import org.junit.Test;
-
-            import static org.junit.Assert.assertTrue;
-
-            public class SampleTest {
-                @Test
-                public void testCommons() {
-                    assertTrue(StringUtils.isAllLowerCase("abc"));
-                }
-            }
-            """.stripIndent()
-
-        expect: "tests using a class from that platform will succeed"
-        succeeds('test')
->>>>>>> 3d8da3b5
     }
 }