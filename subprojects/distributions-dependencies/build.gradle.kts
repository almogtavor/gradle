--- conflicted
+++ resolved
@@ -168,14 +168,9 @@
         api(libs.mySqlConnector)        { version { strictly("8.0.17") }}
         api(libs.samplesCheck)          { version { strictly("1.0.0") }}
         api(libs.snappy)                { version { strictly("0.4") }}
-<<<<<<< HEAD
+        api(libs.socksProxy)            { version { strictly("2.0.0") }}
         api(libs.spock)                 { version { strictly("2.2-M1-groovy-4.0") }}
         api(libs.spockJUnit4)           { version { strictly("2.2-M1-groovy-4.0") }}
-=======
-        api(libs.socksProxy)            { version { strictly("2.0.0") }}
-        api(libs.spock)                 { version { strictly("2.1-groovy-3.0") }}
-        api(libs.spockJUnit4)           { version { strictly("2.1-groovy-3.0") }}
->>>>>>> 337783d8
         api(libs.sshdCore)              { version { strictly(sshdVersion) }}
         api(libs.sshdScp)               { version { strictly(sshdVersion) }}
         api(libs.sshdSftp)              { version { strictly(sshdVersion) }}
