/*
 * Copyright 2017 the original author or authors.
 *
 * Licensed under the Apache License, Version 2.0 (the "License");
 * you may not use this file except in compliance with the License.
 * You may obtain a copy of the License at
 *
 *      http://www.apache.org/licenses/LICENSE-2.0
 *
 * Unless required by applicable law or agreed to in writing, software
 * distributed under the License is distributed on an "AS IS" BASIS,
 * WITHOUT WARRANTIES OR CONDITIONS OF ANY KIND, either express or implied.
 * See the License for the specific language governing permissions and
 * limitations under the License.
 */

package org.gradle.api.internal.tasks.properties;

import org.gradle.api.tasks.FileNormalizer;
import org.gradle.internal.fingerprint.DirectorySensitivity;
import org.gradle.internal.fingerprint.LineEndingSensitivity;

import javax.annotation.Nullable;

/**
 * Visits properties of beans which are inputs, outputs, destroyables or local state.
 */
public interface PropertyVisitor {
    void visitInputFileProperty(String propertyName, boolean optional, boolean skipWhenEmpty, DirectorySensitivity directorySensitivity, LineEndingSensitivity lineEndingSensitivity, boolean incremental, @Nullable Class<? extends FileNormalizer> fileNormalizer, PropertyValue value, InputFilePropertyType filePropertyType);

    void visitInputProperty(String propertyName, PropertyValue value, boolean optional);

    void visitOutputFileProperty(String propertyName, boolean optional, PropertyValue value, OutputFilePropertyType filePropertyType);

    void visitDestroyableProperty(Object value);

    void visitLocalStateProperty(Object value);

    class Adapter implements PropertyVisitor {
        @Override
        public void visitInputFileProperty(String propertyName, boolean optional, boolean skipWhenEmpty, DirectorySensitivity directorySensitivity, LineEndingSensitivity lineEndingSensitivity, boolean incremental, @Nullable Class<? extends FileNormalizer> fileNormalizer, PropertyValue value, InputFilePropertyType filePropertyType) {
        }

        @Override
        public void visitInputProperty(String propertyName, PropertyValue value, boolean optional) {
        }

        @Override
<<<<<<< HEAD
        public void visitOutputFileProperty(String propertyName, boolean optional, ContentTracking contentTracking, PropertyValue value, OutputFilePropertyType filePropertyType) {
=======
        @UsedByScanPlugin("test-distribution")
        public void visitOutputFileProperty(String propertyName, boolean optional, PropertyValue value, OutputFilePropertyType filePropertyType) {
>>>>>>> e0df3b75
        }

        @Override
        public void visitDestroyableProperty(Object value) {
        }

        @Override
        public void visitLocalStateProperty(Object value) {
        }
    }
}<|MERGE_RESOLUTION|>--- conflicted
+++ resolved
@@ -46,12 +46,7 @@
         }
 
         @Override
-<<<<<<< HEAD
-        public void visitOutputFileProperty(String propertyName, boolean optional, ContentTracking contentTracking, PropertyValue value, OutputFilePropertyType filePropertyType) {
-=======
-        @UsedByScanPlugin("test-distribution")
         public void visitOutputFileProperty(String propertyName, boolean optional, PropertyValue value, OutputFilePropertyType filePropertyType) {
->>>>>>> e0df3b75
         }
 
         @Override
