/*
 * Copyright 2016 the original author or authors.
 *
 * Licensed under the Apache License, Version 2.0 (the "License");
 * you may not use this file except in compliance with the License.
 * You may obtain a copy of the License at
 *
 *      http://www.apache.org/licenses/LICENSE-2.0
 *
 * Unless required by applicable law or agreed to in writing, software
 * distributed under the License is distributed on an "AS IS" BASIS,
 * WITHOUT WARRANTIES OR CONDITIONS OF ANY KIND, either express or implied.
 * See the License for the specific language governing permissions and
 * limitations under the License.
 */

package org.gradle.smoketests

import org.gradle.internal.reflect.validation.Severity
import org.gradle.internal.reflect.validation.ValidationMessageChecker
import spock.lang.Issue

import static org.gradle.internal.reflect.validation.Severity.ERROR
import static org.gradle.internal.reflect.validation.Severity.WARNING
import static org.gradle.testkit.runner.TaskOutcome.SUCCESS
import static org.gradle.testkit.runner.TaskOutcome.UP_TO_DATE

class SpringBootPluginSmokeTest extends AbstractPluginValidatingSmokeTest implements ValidationMessageChecker {
    @Issue('https://mvnrepository.com/artifact/org.springframework.boot/spring-boot-gradle-plugin')
    def 'spring boot plugin'() {
        given:
        buildFile << """
            plugins {
                id "application"
                id "org.springframework.boot" version "${TestedVersions.springBoot}" // TODO:Finalize Upload Removal - Issue #21439
            }

            bootRun {
                sourceResources sourceSets.main
            }
        """.stripIndent()

        file('src/main/java/example/Application.java') << """
            package example;

            public class Application {
                public static void main(String[] args) {}
            }
        """.stripIndent()

        when:
        def buildResult = runner('assembleBootDist', 'check')
            .build()

        then:
        buildResult.task(':assembleBootDist').outcome == SUCCESS
        buildResult.task(':check').outcome == UP_TO_DATE // no tests

        when:
        def runResult = runner('bootRun')
            .build()

        then:
        runResult.task(':bootRun').outcome == SUCCESS
    }

    @Override
    Map<String, Versions> getPluginsToValidate() {
        [
            'org.springframework.boot': Versions.of(TestedVersions.springBoot)
        ]
    }

    @Override
    void configureValidation(String pluginId, String version) {
        Map<String, Severity> messages = [:]

        validatePlugins {
            onPlugin(pluginId) {
<<<<<<< HEAD
                messages[incorrectUseOfInputAnnotation {
                    type'org.springframework.boot.gradle.tasks.bundling.BootBuildImage'
                    property 'archiveFile'
                    propertyType 'RegularFileProperty'
                    includeLink()
                }] = ERROR

=======
                // This is not a problem, since this task type is only used for Gradle versions < 6.4.
                // See https://github.com/spring-projects/spring-boot/blob/038ae9340644f0128ed6f29d9e5eb7e6c359f291/spring-boot-project/spring-boot-tools/spring-boot-gradle-plugin/src/main/java/org/springframework/boot/gradle/plugin/ApplicationPluginAction.java#L85
                messages[incompatibleAnnotations {
                    type'org.springframework.boot.gradle.tasks.application.CreateBootStartScripts'
                    property 'mainClassName'
                    annotatedWith 'Optional'
                    incompatibleWith 'ReplacedBy'
                    includeLink()
                }] = ERROR

                messages[incorrectUseOfInputAnnotation {
                    type'org.springframework.boot.gradle.tasks.bundling.BootBuildImage'
                    property 'archiveFile'
                    propertyType 'RegularFileProperty'
                    includeLink()
                }] = WARNING
                messages[incorrectUseOfInputAnnotation {
                    type'org.springframework.boot.gradle.tasks.bundling.BootBuildImage'
                    property 'jar'
                    propertyType 'RegularFileProperty'
                    includeLink()
                }] = WARNING

>>>>>>> bc01957e
                failsWith messages
            }
        }
    }
}<|MERGE_RESOLUTION|>--- conflicted
+++ resolved
@@ -77,7 +77,6 @@
 
         validatePlugins {
             onPlugin(pluginId) {
-<<<<<<< HEAD
                 messages[incorrectUseOfInputAnnotation {
                     type'org.springframework.boot.gradle.tasks.bundling.BootBuildImage'
                     property 'archiveFile'
@@ -85,31 +84,6 @@
                     includeLink()
                 }] = ERROR
 
-=======
-                // This is not a problem, since this task type is only used for Gradle versions < 6.4.
-                // See https://github.com/spring-projects/spring-boot/blob/038ae9340644f0128ed6f29d9e5eb7e6c359f291/spring-boot-project/spring-boot-tools/spring-boot-gradle-plugin/src/main/java/org/springframework/boot/gradle/plugin/ApplicationPluginAction.java#L85
-                messages[incompatibleAnnotations {
-                    type'org.springframework.boot.gradle.tasks.application.CreateBootStartScripts'
-                    property 'mainClassName'
-                    annotatedWith 'Optional'
-                    incompatibleWith 'ReplacedBy'
-                    includeLink()
-                }] = ERROR
-
-                messages[incorrectUseOfInputAnnotation {
-                    type'org.springframework.boot.gradle.tasks.bundling.BootBuildImage'
-                    property 'archiveFile'
-                    propertyType 'RegularFileProperty'
-                    includeLink()
-                }] = WARNING
-                messages[incorrectUseOfInputAnnotation {
-                    type'org.springframework.boot.gradle.tasks.bundling.BootBuildImage'
-                    property 'jar'
-                    propertyType 'RegularFileProperty'
-                    includeLink()
-                }] = WARNING
-
->>>>>>> bc01957e
                 failsWith messages
             }
         }
