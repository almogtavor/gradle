--- conflicted
+++ resolved
@@ -91,17 +91,13 @@
                 // TODO - should preserve information about the source, for diagnostics at execution time
                 writeByte(1)
             }
-<<<<<<< HEAD
-            value.isFixedValue && sideEffect == null -> {
-=======
-            value.hasFixedValue() -> {
->>>>>>> fa9608dd
+            value.hasFixedValue() && sideEffect == null -> {
                 // Can serialize a fixed value and discard the provider
                 // TODO - should preserve information about the source, for diagnostics at execution time
                 writeByte(2)
                 write(value.fixedValue)
             }
-            value.isFixedValue && sideEffect != null -> {
+            value.hasFixedValue() && sideEffect != null -> {
                 // Can serialize a fixed value and discard the provider
                 // TODO - should preserve information about the source, for diagnostics at execution time
                 writeByte(3)
