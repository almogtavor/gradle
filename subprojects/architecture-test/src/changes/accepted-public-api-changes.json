--- conflicted
+++ resolved
@@ -1,7 +1,6 @@
 {
     "acceptedApiChanges": [
         {
-<<<<<<< HEAD
             "type": "org.gradle.api.plugins.antlr.AntlrTask",
             "member": "Class org.gradle.api.plugins.antlr.AntlrTask",
             "acceptation": "Converted to Provider API",
@@ -112,7 +111,27 @@
             "type": "org.gradle.api.tasks.compile.AbstractCompile",
             "member": "Method org.gradle.api.tasks.compile.AbstractCompile.setClasspath(org.gradle.api.file.FileCollection)",
             "acceptation": "Converted to Provider API",
-=======
+            "changes": [
+                "Method has been removed"
+            ]
+        },
+        {
+            "type": "org.gradle.api.tasks.compile.CompileOptions",
+            "member": "Method org.gradle.api.tasks.compile.CompileOptions.getCompilerArgs()",
+            "acceptation": "Migrated to Property",
+            "changes": [
+                "Method return type has changed"
+            ]
+        },
+        {
+            "type": "org.gradle.api.tasks.compile.CompileOptions",
+            "member": "Method org.gradle.api.tasks.compile.CompileOptions.setCompilerArgs(java.util.List)",
+            "acceptation": "Migrated to Property",
+            "changes": [
+                "Method has been removed"
+            ]
+        },
+        {
             "type": "org.gradle.api.tasks.Copy",
             "member": "Method org.gradle.api.tasks.Copy.getDestinationDir()",
             "acceptation": "Moved to the Provider API",
@@ -124,35 +143,22 @@
             "type": "org.gradle.api.tasks.Copy",
             "member": "Method org.gradle.api.tasks.Copy.setDestinationDir(java.io.File)",
             "acceptation": "Moved to the Provider API",
->>>>>>> 08887e10
             "changes": [
                 "Method has been removed"
             ]
         },
         {
-<<<<<<< HEAD
-            "type": "org.gradle.api.tasks.compile.CompileOptions",
-            "member": "Method org.gradle.api.tasks.compile.CompileOptions.getCompilerArgs()",
-            "acceptation": "Migrated to Property",
-=======
             "type": "org.gradle.api.tasks.Sync",
             "member": "Method org.gradle.api.tasks.Sync.getDestinationDir()",
             "acceptation": "Moved to the Provider API",
->>>>>>> 08887e10
             "changes": [
                 "Method return type has changed"
             ]
         },
         {
-<<<<<<< HEAD
-            "type": "org.gradle.api.tasks.compile.CompileOptions",
-            "member": "Method org.gradle.api.tasks.compile.CompileOptions.setCompilerArgs(java.util.List)",
-            "acceptation": "Migrated to Property",
-=======
             "type": "org.gradle.api.tasks.Sync",
             "member": "Method org.gradle.api.tasks.Sync.setDestinationDir(java.io.File)",
             "acceptation": "Moved to the Provider API",
->>>>>>> 08887e10
             "changes": [
                 "Method has been removed"
             ]
