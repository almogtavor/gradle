/*
 * Copyright 2020 the original author or authors.
 *
 * Licensed under the Apache License, Version 2.0 (the "License");
 * you may not use this file except in compliance with the License.
 * You may obtain a copy of the License at
 *
 *      http://www.apache.org/licenses/LICENSE-2.0
 *
 * Unless required by applicable law or agreed to in writing, software
 * distributed under the License is distributed on an "AS IS" BASIS,
 * WITHOUT WARRANTIES OR CONDITIONS OF ANY KIND, either express or implied.
 * See the License for the specific language governing permissions and
 * limitations under the License.
 */

package org.gradle.jvm.toolchain;

import org.gradle.api.Incubating;
import org.gradle.api.file.Directory;
import org.gradle.api.tasks.Input;
import org.gradle.api.tasks.Internal;

/**
 * Metadata about a Java tool obtained from a toolchain.
 *
 * @see JavaLauncher
 * @see JavaCompiler
 * @see JavadocTool
 *
 * @since 6.7
 */
public interface JavaInstallationMetadata {
    /**
     * Returns the language version of the JVM to which this tool belongs
     *
     * @return the {@code JavaLanguageVersion}
     */
    @Input
    JavaLanguageVersion getLanguageVersion();

    /**
     * Returns the full Java version (including the build number) of the JVM, as specified in its {@code java.runtime.version} property.
     *
     * @return the full Java version of the JVM
     * @since 7.1
     */
    @Internal
    @Incubating
    String getJavaRuntimeVersion();

    /**
     * Returns the version of the JVM, as specified in its {@code java.vm.version} property.
     *
     * @return the version of the JVM
     * @since 7.1
     */
    @Internal
    @Incubating
    String getJvmVersion();

    /**
     * Returns a human-readable string for the vendor of the JVM.
     *
     * @return the vendor
     * @since 6.8
     */
    @Internal
    String getVendor();

    /**
     * The path to installation this tool belongs to.
     * <p>
     * This value matches what would be the content of {@code JAVA_HOME} for the given installation.
     *
     * @return the installation path
     */
    @Internal
    Directory getInstallationPath();

    /**
<<<<<<< HEAD
     * Returns true if this installation corresponds to the currently running JVM.
     */
    @Internal
=======
     * Returns true if this installation corresponds to the build JVM.
     *
     * @since 8.0
     */
    @Internal
    @Incubating
>>>>>>> 16cbc3a6
    boolean isCurrentJvm();
}<|MERGE_RESOLUTION|>--- conflicted
+++ resolved
@@ -79,17 +79,11 @@
     Directory getInstallationPath();
 
     /**
-<<<<<<< HEAD
-     * Returns true if this installation corresponds to the currently running JVM.
-     */
-    @Internal
-=======
      * Returns true if this installation corresponds to the build JVM.
      *
      * @since 8.0
      */
     @Internal
     @Incubating
->>>>>>> 16cbc3a6
     boolean isCurrentJvm();
 }