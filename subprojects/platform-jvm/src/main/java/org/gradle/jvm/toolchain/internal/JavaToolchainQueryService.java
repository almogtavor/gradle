/*
 * Copyright 2020 the original author or authors.
 *
 * Licensed under the Apache License, Version 2.0 (the "License");
 * you may not use this file except in compliance with the License.
 * You may obtain a copy of the License at
 *
 *      http://www.apache.org/licenses/LICENSE-2.0
 *
 * Unless required by applicable law or agreed to in writing, software
 * distributed under the License is distributed on an "AS IS" BASIS,
 * WITHOUT WARRANTIES OR CONDITIONS OF ANY KIND, either express or implied.
 * See the License for the specific language governing permissions and
 * limitations under the License.
 */

package org.gradle.jvm.toolchain.internal;

import com.google.common.annotations.VisibleForTesting;
import org.gradle.api.GradleException;
import org.gradle.api.Transformer;
import org.gradle.api.internal.provider.DefaultProvider;
import org.gradle.api.internal.provider.ProviderInternal;
import org.gradle.api.model.ObjectFactory;
import org.gradle.api.provider.Provider;
import org.gradle.api.provider.ProviderFactory;
import org.gradle.internal.deprecation.DocumentedFailure;
import org.gradle.internal.jvm.Jvm;
import org.gradle.jvm.toolchain.JavaToolchainSpec;
import org.gradle.jvm.toolchain.internal.install.DefaultJavaToolchainProvisioningService;
import org.gradle.jvm.toolchain.internal.install.JavaToolchainProvisioningService;

import javax.inject.Inject;
import java.io.File;
import java.util.HashMap;
import java.util.Map;
import java.util.Optional;

public class JavaToolchainQueryService {

    private final JavaInstallationRegistry registry;
    private final JavaToolchainFactory toolchainFactory;
    private final JavaToolchainProvisioningService installService;
    private final Provider<Boolean> detectEnabled;
    private final Provider<Boolean> downloadEnabled;
    private final Map<JavaToolchainSpecInternal.Key, Object> matchingToolchains;

    private final CurrentJvmToolchainSpec currentJvmToolchainSpec;

    @Inject
    public JavaToolchainQueryService(
        JavaInstallationRegistry registry,
        JavaToolchainFactory toolchainFactory,
        JavaToolchainProvisioningService provisioningService,
        ProviderFactory factory,
        ObjectFactory objectFactory
    ) {
        this.registry = registry;
        this.toolchainFactory = toolchainFactory;
        this.installService = provisioningService;
        this.detectEnabled = factory.gradleProperty(AutoDetectingInstallationSupplier.AUTO_DETECT).map(Boolean::parseBoolean);
        this.downloadEnabled = factory.gradleProperty(DefaultJavaToolchainProvisioningService.AUTO_DOWNLOAD).map(Boolean::parseBoolean);
<<<<<<< HEAD
        this.matchingToolchains = new ConcurrentHashMap<>();
        this.currentJvmToolchainSpec = new CurrentJvmToolchainSpec(objectFactory);
=======
        this.matchingToolchains = new HashMap<>();
>>>>>>> 16cbc3a6
    }

    <T> Provider<T> toolFor(
        JavaToolchainSpec spec,
        Transformer<T, JavaToolchain> toolFunction,
        DefaultJavaToolchainUsageProgressDetails.JavaTool requestedTool
    ) {
        return findMatchingToolchain(spec)
            .withSideEffect(toolchain -> toolchain.emitUsageEvent(requestedTool))
            .map(toolFunction);
    }

    @VisibleForTesting
    ProviderInternal<JavaToolchain> findMatchingToolchain(JavaToolchainSpec filter) {
        JavaToolchainSpecInternal filterInternal = (JavaToolchainSpecInternal) filter;
        if (!filterInternal.isValid()) {
            throw DocumentedFailure.builder()
                .withSummary("Using toolchain specifications without setting a language version is not supported.")
                .withAdvice("Consider configuring the language version.")
                .withUpgradeGuideSection(7, "invalid_toolchain_specification_deprecation")
                .build();
        }

<<<<<<< HEAD
        JavaToolchainSpecInternal resolvedSpec = filterInternal.isConfigured() ? filterInternal : currentJvmToolchainSpec;
        return new DefaultProvider<>(() -> matchingToolchains.computeIfAbsent(resolvedSpec.toKey(), k -> query(resolvedSpec)));
=======
        return new DefaultProvider<>(() -> {
            if (!filterInternal.isConfigured()) {
                return null;
            }

            synchronized (matchingToolchains) {
                if (matchingToolchains.containsKey(filterInternal.toKey())) {
                    return handleMatchingToolchainCached(filterInternal);
                } else {
                    return handleMatchingToolchainUnknown(filterInternal);
                }
            }
        });
>>>>>>> 16cbc3a6
    }

    private JavaToolchain handleMatchingToolchainCached(JavaToolchainSpecInternal filterInternal) throws Exception {
        Object previousResult = matchingToolchains.get(filterInternal.toKey());
        if (previousResult instanceof Exception) {
            throw (Exception) previousResult;
        } else {
            return (JavaToolchain) previousResult;
        }
    }

    private JavaToolchain handleMatchingToolchainUnknown(JavaToolchainSpecInternal filterInternal) {
        try {
            JavaToolchain toolchain = query(filterInternal);
            matchingToolchains.put(filterInternal.toKey(), toolchain);
            return toolchain;
        } catch (Exception e) {
            matchingToolchains.put(filterInternal.toKey(), e);
            throw e;
        }
    }

    private JavaToolchain query(JavaToolchainSpec spec) {
        if (spec instanceof CurrentJvmToolchainSpec) {
            return asToolchain(new InstallationLocation(Jvm.current().getJavaHome(), "current JVM"), spec).get();
        }
        if (spec instanceof SpecificInstallationToolchainSpec) {
            return asToolchain(new InstallationLocation(((SpecificInstallationToolchainSpec) spec).getJavaHome(), "specific installation"), spec).get();
        }

        return registry.listInstallations().stream()
            .map(javaHome -> asToolchain(javaHome, spec))
            .filter(Optional::isPresent)
            .map(Optional::get)
            .filter(new JavaToolchainMatcher(spec))
            .min(new JavaToolchainComparator())
            .orElseGet(() -> downloadToolchain(spec));
    }

    private JavaToolchain downloadToolchain(JavaToolchainSpec spec) {
        final Optional<File> installation = installService.tryInstall(spec);
        if (!installation.isPresent()) {
            throw new NoToolchainAvailableException(spec, detectEnabled.getOrElse(true), downloadEnabled.getOrElse(true));
        }

        Optional<JavaToolchain> toolchain = asToolchain(new InstallationLocation(installation.get(), "provisioned toolchain"), spec);
        if (!toolchain.isPresent()) {
            throw new GradleException("Provisioned toolchain '" + installation.get() + "' could not be probed.");
        }

        return toolchain.get();
    }

    private Optional<JavaToolchain> asToolchain(InstallationLocation javaHome, JavaToolchainSpec spec) {
        return toolchainFactory.newInstance(javaHome, new JavaToolchainInput(spec));
    }
}<|MERGE_RESOLUTION|>--- conflicted
+++ resolved
@@ -60,12 +60,8 @@
         this.installService = provisioningService;
         this.detectEnabled = factory.gradleProperty(AutoDetectingInstallationSupplier.AUTO_DETECT).map(Boolean::parseBoolean);
         this.downloadEnabled = factory.gradleProperty(DefaultJavaToolchainProvisioningService.AUTO_DOWNLOAD).map(Boolean::parseBoolean);
-<<<<<<< HEAD
-        this.matchingToolchains = new ConcurrentHashMap<>();
+        this.matchingToolchains = new HashMap<>();
         this.currentJvmToolchainSpec = new CurrentJvmToolchainSpec(objectFactory);
-=======
-        this.matchingToolchains = new HashMap<>();
->>>>>>> 16cbc3a6
     }
 
     <T> Provider<T> toolFor(
@@ -89,10 +85,7 @@
                 .build();
         }
 
-<<<<<<< HEAD
         JavaToolchainSpecInternal resolvedSpec = filterInternal.isConfigured() ? filterInternal : currentJvmToolchainSpec;
-        return new DefaultProvider<>(() -> matchingToolchains.computeIfAbsent(resolvedSpec.toKey(), k -> query(resolvedSpec)));
-=======
         return new DefaultProvider<>(() -> {
             if (!filterInternal.isConfigured()) {
                 return null;
@@ -106,7 +99,6 @@
                 }
             }
         });
->>>>>>> 16cbc3a6
     }
 
     private JavaToolchain handleMatchingToolchainCached(JavaToolchainSpecInternal filterInternal) throws Exception {
